--- conflicted
+++ resolved
@@ -9,11 +9,6 @@
     LAST_MOVE_SUNK_SYMBOL,
     format_cell,
     CELL_WIDTH,
-<<<<<<< HEAD
-    COL_HEADERS,
-    HEADER_PREFIX,
-=======
->>>>>>> 5b999ea7
 )
 from logic.parser import ROWS
 from logic.battle import apply_shot, KILL
@@ -128,15 +123,9 @@
     own_lines = _extract_lines(render_board_own(board))
     enemy_lines = _extract_lines(render_board_enemy(board))
 
-<<<<<<< HEAD
-    expected_header = HEADER_PREFIX + COL_HEADERS
-    for lines in (own_lines, enemy_lines):
-        header = lines[0]
-=======
     expected_header = ''.join(format_cell(letter) for letter in ROWS).strip()
     for lines in (own_lines, enemy_lines):
         header = lines[0].split('|', 1)[1].strip()
->>>>>>> 5b999ea7
         assert header == expected_header
         assert len(lines[0]) == len(lines[1])
         row_labels = [line.split('|', 1)[0].strip() for line in lines[1:]]
