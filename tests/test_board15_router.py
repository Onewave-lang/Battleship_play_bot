--- conflicted
+++ resolved
@@ -68,7 +68,6 @@
     asyncio.run(run_test())
 
 
-<<<<<<< HEAD
 def test_router_uses_player_names(monkeypatch):
     async def run_test():
         match = SimpleNamespace(
@@ -110,8 +109,6 @@
     asyncio.run(run_test())
 
 
-=======
->>>>>>> 10db7f53
 def test_router_repeat_shot(monkeypatch):
     async def run_test():
         board_enemy = Board15()
@@ -136,8 +133,6 @@
             effective_user=SimpleNamespace(id=1),
         )
         context = SimpleNamespace(bot=SimpleNamespace(send_message=AsyncMock()), chat_data={})
-
-<<<<<<< HEAD
         send_state = AsyncMock()
         monkeypatch.setattr(router, '_send_state', send_state)
 
@@ -145,11 +140,6 @@
 
         update.message.reply_text.assert_called_once_with('Эта клетка уже открыта')
         assert not send_state.called
-=======
-        await router.router_text(update, context)
-
-        update.message.reply_text.assert_called_once_with('Эта клетка уже открыта')
->>>>>>> 10db7f53
         assert match.turn == 'A'
         assert match.shots['A']['move_count'] == 0
         assert match.shots['B']['move_count'] == 0
