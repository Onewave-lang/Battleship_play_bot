from __future__ import annotations
import logging
import random
import asyncio
from telegram import Update
from telegram.ext import ContextTypes

from . import storage
from . import battle, parser
from .handlers import STATE_KEY
from .renderer import render_board
from .state import Board15State
from logic.phrases import (
    ENEMY_HIT,
    ENEMY_KILL,
    ENEMY_MISS,
    SELF_HIT,
    SELF_KILL,
    SELF_MISS,
)
from .utils import (
    _phrase_or_joke,
    _get_cell_state,
    _get_cell_owner,
    _set_cell_state,
    _persist_highlight_to_history,
    record_snapshot,
)


logger = logging.getLogger(__name__)


CHAT_PREFIXES = ("@", "!")


def _compose_move_message(
    result_line: str, humor: str | None, next_line: str | None
) -> str:
    """Return formatted message with blank lines between sections."""

    lines: list[str] = [result_line.strip()]
    humor_text = (humor or "").strip()
    if humor_text:
        lines.append("")
        lines.append(humor_text)
    if next_line:
        if humor_text:
            lines.append("")
        lines.append(next_line.strip())
    return "\n".join(lines)


async def _send_state(
    context: ContextTypes.DEFAULT_TYPE,
    match,
    player_key: str,
    message: str,
    *,
    reveal_ships: bool = True,
    snapshot_override: dict | None = None,
    include_all_ships: bool = False,
) -> None:
    """Render and send main board image followed by text message."""

    chat_id = match.players[player_key].chat_id
    states = context.bot_data.setdefault(STATE_KEY, {})
    state: Board15State | None = states.get(chat_id)
    if not state:
        state = Board15State(chat_id=chat_id)
        states[chat_id] = state

    snapshot = snapshot_override
    if snapshot is None:
        snapshot = match.snapshots[-1] if getattr(match, "snapshots", []) else None
    history_source = snapshot.get("history") if snapshot else None
    if not history_source:
        history_source = match.history
    history_states = [[_get_cell_state(cell) for cell in row] for row in history_source]
    combined_board = [row.copy() for row in history_states]
    combined_owners = [[_get_cell_owner(cell) for cell in row] for row in history_source]

    def _grid_value(grid: list[list[int]], r: int, c: int) -> int:
        if r < len(grid):
            row = grid[r]
            if c < len(row):
                return _get_cell_state(row[c])
        return 0

    def _copy_grid(grid: list[list[int]]) -> list[list[int]]:
        return [row.copy() for row in grid]

    board_sources: dict[str, list[list[int]]] = {}
    snapshot_boards = snapshot.get("boards", {}) if snapshot else {}
    if snapshot:
        boards_section = snapshot.setdefault("boards", {})
    else:
        boards_section = {}

    for owner_key, board in match.boards.items():
        live_grid = board.grid
        if snapshot:
            board_entry = boards_section.setdefault(owner_key, {})
            snapshot_grid = board_entry.get("grid")
            mismatch_coord: tuple[int | None, int | None] | None = None
            prefer_snapshot = False
            original_snapshot_grid = snapshot_grid
            if snapshot_grid is None:
                mismatch_coord = (None, None)
            else:
                for rr in range(15):
                    for cc in range(15):
                        live_state = _grid_value(live_grid, rr, cc)
                        if live_state != _grid_value(snapshot_grid, rr, cc):
                            mismatch_coord = (rr, cc)
                            break
                    if mismatch_coord:
                        break
                if mismatch_coord:
                    rr, cc = mismatch_coord
                    snapshot_state = (
                        _grid_value(original_snapshot_grid, rr, cc)
                        if original_snapshot_grid is not None
                        else 0
                    )
                    live_state = _grid_value(live_grid, rr, cc)
                    if live_state == 0 and snapshot_state != 0:
                        prefer_snapshot = True
                    elif snapshot_state == 0 and live_state != 0:
                        prefer_snapshot = False
                    if rr is not None and cc is not None:
                        logger.warning(
                            "Snapshot grid mismatch for player %s at (%s, %s); refreshing",
                            owner_key,
                            rr,
                            cc,
                        )
                    else:
                        logger.warning(
                            "Snapshot grid missing ship data for player %s; refreshing",
                            owner_key,
                        )
                    fresh_grid = _copy_grid(live_grid)
                    board_entry["grid"] = fresh_grid
                    snapshot_grid = fresh_grid
            if mismatch_coord and prefer_snapshot and original_snapshot_grid is not None:
                board_sources[owner_key] = original_snapshot_grid
            else:
                board_sources[owner_key] = board_entry.get("grid", [])
        else:
            board_sources[owner_key] = live_grid

    for owner_key, board_data in snapshot_boards.items():
        if owner_key not in board_sources:
            board_sources[owner_key] = board_data.get("grid", [])

    shared_view = any(
        other_key != player_key
        and getattr(other_player, "chat_id", None) == chat_id
        for other_key, other_player in match.players.items()
    )
    for owner_key, grid in board_sources.items():
        if not grid:
            continue
        for r in range(min(len(grid), 15)):
            row = grid[r]
            for c in range(min(len(row), 15)):
                cell_state = _get_cell_state(row[c])
                if cell_state == 0:
                    continue
                existing_state = combined_board[r][c]
                if cell_state != 1:
                    # не даём "чужим" 3/4/5 затирать нашу живую 1
                    if existing_state == 0 or (
                        existing_state == 1 and cell_state in {3, 4, 5}
                        and combined_owners[r][c] == owner_key
                    ):
                        combined_board[r][c] = cell_state
                        if cell_state in {3, 4, 5}:
                            combined_owners[r][c] = owner_key
                if cell_state == 1:
                    if owner_key == player_key:
                        # свои палубы ВСЕГДА поверх базы/следов (0/2/5/1 любого владельца)
                        combined_board[r][c] = 1
                        combined_owners[r][c] = owner_key
                    elif existing_state == 0:
                        # чужие '1' кладём только на пустую базу
                        combined_board[r][c] = 1
                        combined_owners[r][c] = owner_key
                    continue

    view_board = [row.copy() for row in combined_board]
    view_owners = [[owner for owner in row] for row in combined_owners]

    own_live_grid = match.boards[player_key].grid

    if not include_all_ships:
        for r in range(15):
            for c in range(15):
                owner = view_owners[r][c]
                if owner == player_key:
                    continue
                if _get_cell_state(own_live_grid[r][c]) == 1:
                    # ✅ не скрываем свои корабли, даже если ключ отличается
                    continue
                if owner is None:
                    continue
                if view_board[r][c] != 1:
                    continue
                history_state = history_states[r][c]
                if history_state in {3, 4, 5}:
                    continue
                logger.debug(
                    "Hiding ship at (%s, %s) for viewer %s owned by %s; "
                    "include_all_ships=%s shared_view=%s",
                    r,
                    c,
                    player_key,
                    owner,
                    include_all_ships,
                    shared_view,
                )
                view_board[r][c] = 0
                view_owners[r][c] = None

    if reveal_ships:
        own_grid = match.boards[player_key].grid
        for r in range(15):
            for c in range(15):
                own_state = _get_cell_state(own_grid[r][c])
                if own_state == 0:
                    continue
                if own_state in {3, 4}:
<<<<<<< HEAD
                    if (
                        view_board[r][c] != own_state
                        or view_owners[r][c] != player_key
                    ):
                        view_board[r][c] = own_state
                        view_owners[r][c] = player_key
                    continue
                if own_state != 1:
                    continue
                if view_board[r][c] in {0, 2, 5} or view_owners[r][c] != player_key:
                    view_board[r][c] = 1
=======
                    # попадания/убийства по своим кораблям всегда отражаем
                    view_board[r][c] = own_state
>>>>>>> 3ed75a99
                    view_owners[r][c] = player_key
                    continue
                if own_state == 1:
                    # восстанавливаем свои живые палубы
                    if view_board[r][c] in {0, 2, 5} or view_owners[r][c] != player_key:
                        view_board[r][c] = 1
                        view_owners[r][c] = player_key
                    continue
                if own_state == 2:
                    if view_board[r][c] == 0:
                        view_board[r][c] = 2
                    continue
                if own_state == 5:
                    if view_board[r][c] in {0, 2}:
                        view_board[r][c] = 5

    state.board = view_board
    state.owners = view_owners
    state.player_key = player_key
    if snapshot:
        state.highlight = [tuple(cell) for cell in snapshot.get("last_highlight", [])]
    else:
        state.highlight = getattr(match, "last_highlight", []).copy()
    buf = render_board(state, player_key)
    if buf.getbuffer().nbytes == 0:
        logger.warning("render_board returned empty buffer for chat %s", chat_id)
        return

    msgs = match.messages.setdefault(player_key, {})

    # send main board image with caption text
    try:
        buf.seek(0)
        msg = await context.bot.send_photo(chat_id, buf, caption=message)
    except asyncio.CancelledError:
        raise
    except Exception:
        logger.exception("Failed to send board image for chat %s", chat_id)
        return
    state.message_id = msg.message_id
    msgs["board"] = msg.message_id
    msgs.pop("text", None)
    board_hist = msgs.setdefault("board_history", [])
    text_hist = msgs.setdefault("text_history", [])
    if msgs.get("history_active"):
        board_hist.append(msg.message_id)
        text_hist.append(msg.message_id)


async def _send_text_update(
    context: ContextTypes.DEFAULT_TYPE,
    match,
    player_key: str,
    message: str,
    *,
    message_id: int | None = None,
) -> int | None:
    """Send a plain text notification and track it in match messages."""

    participant = match.players[player_key]
    if message_id is None:
        try:
            msg = await context.bot.send_message(participant.chat_id, message)
        except asyncio.CancelledError:
            raise
        except Exception:
            logger.exception("Failed to send text update for %s", player_key)
            return None
        message_id = getattr(msg, "message_id", None)
        if message_id is None:
            return None

    msgs = match.messages.setdefault(player_key, {})
    msgs["text"] = message_id
    text_hist = msgs.setdefault("text_history", [])
    text_hist.append(message_id)
    return message_id


async def router_text(update: Update, context: ContextTypes.DEFAULT_TYPE) -> None:
    user_id = update.effective_user.id
    text = update.message.text.strip()
    match = storage.find_match_by_user(user_id, update.effective_chat.id)
    if not match:
        await update.message.reply_text('Вы не участвуете в матче. Используйте /board15 <id>.')
        return
    if all(p.user_id == user_id for p in match.players.values()):
        player_key = match.turn
        single_user = True
    else:
        single_user = False
        for key, p in match.players.items():
            if p.user_id == user_id:
                player_key = key
                break

    if not hasattr(match, "shots"):
        match.shots = {k: {} for k in match.players}
    else:
        for k in match.players:
            match.shots.setdefault(k, {})

    if text.startswith(CHAT_PREFIXES):
        msg = text[1:].strip()
        for key, player in match.players.items():
            if key != player_key:
                await context.bot.send_message(player.chat_id, msg)
        return

    if match.status == 'placing':
        if text.lower() == 'авто':
            storage.save_board(match, player_key)
            if match.status == 'playing':
                for k in match.players:
                    msg = (
                        'Корабли расставлены. Бой начинается! '
                        if k == player_key
                        else 'Соперник готов. Бой начинается! '
                    )
                    msg += 'Ваш ход.' if match.turn == k else 'Ход соперника.'
                    await _send_state(context, match, k, msg)
            else:
                await _send_state(context, match, player_key, 'Корабли расставлены. Ожидаем остальных.')
            return
        await update.message.reply_text('Введите "авто" для расстановки.')
        return

    if match.status != 'playing':
        await update.message.reply_text('Матч ещё не начался.')
        return

    enemy_keys = [
        k for k in match.players
        if k != player_key and match.boards[k].alive_cells > 0
    ]

    coord = parser.parse_coord(text)
    if coord is None:
        await update.message.reply_text('Не понял клетку. Пример: e5.')
        return
    r, c = coord
    if _get_cell_state(match.boards[player_key].grid[r][c]) == 1:
        await update.message.reply_text('Здесь ваш корабль')
        return

    # Persist previous highlights before clearing so that red marks remain
    # as permanent dots on the board history.
    _persist_highlight_to_history(match)

    state = _get_cell_state(match.history[r][c])
    if state in {2, 3, 4, 5}:
        await update.message.reply_text('Эта клетка уже обстреляна')
        return

    if not single_user and match.turn != player_key:
        await update.message.reply_text('Сейчас ход другого игрока.')
        return

    enemy_cell_states = {
        enemy: _get_cell_state(match.boards[enemy].grid[r][c])
        for enemy in enemy_keys
    }
    if any(state in {2, 3, 4, 5} for state in enemy_cell_states.values()):
        await update.message.reply_text('Эта клетка уже обстреляна')
        return

    results = {}
    repeat = False
    for enemy in enemy_keys:
        res = battle.apply_shot(match.boards[enemy], coord)
        results[enemy] = res
        if res == battle.REPEAT:
            repeat = True
    if repeat:
        await update.message.reply_text('Эта клетка уже обстреляна')
        return

    if match.players[player_key].user_id != 0:
        msgs = match.messages.setdefault(player_key, {})
        if not msgs.get("history_active"):
            msgs["history_active"] = True
    coord_str = parser.format_coord(coord)
    before_history = [[_get_cell_state(cell) for cell in row] for row in match.history]
    battle.update_history(match.history, match.boards, coord, results)
    after_history = [[_get_cell_state(cell) for cell in row] for row in match.history]
    history_unchanged = after_history == before_history
    history_empty = all(all(state == 0 for state in row) for row in after_history)
    if history_unchanged:
        logger.warning("History unchanged after shot %s", coord_str)
    if history_empty:
        logger.warning("History is empty after shot %s", coord_str)
    cell_state = _get_cell_state(match.history[r][c])
    if cell_state == 0:
        logger.warning(
            "History cell %s is still empty after shot %s; applying fallback",
            (r, c),
            coord_str,
        )
        if any(res == battle.KILL for res in results.values()):
            best_value = 4
            owner = next(
                (enemy for enemy, res in results.items() if res == battle.KILL),
                None,
            )
        elif any(res == battle.HIT for res in results.values()):
            best_value = 3
            owner = next(
                (enemy for enemy, res in results.items() if res == battle.HIT),
                None,
            )
        else:
            best_value = 2
            owner = None
        if owner is None:
            owner = _get_cell_owner(match.history[r][c])
        _set_cell_state(match.history, r, c, best_value, owner)
    if any(res == battle.KILL for res in results.values()):
        cells: list[tuple[int, int]] = []
        for enemy, res in results.items():
            if res == battle.KILL:
                cells.extend(match.boards[enemy].highlight)
        match.last_highlight = [coord] + [c for c in cells if c != coord]
        match.shots[player_key]["last_result"] = "kill"
    elif any(res == battle.HIT for res in results.values()):
        match.last_highlight = [coord]
        match.shots[player_key]["last_result"] = "hit"
    else:
        match.last_highlight = [coord]
        match.shots[player_key]["last_result"] = "miss"

    match.shots[player_key]["last_coord"] = coord
    shot_hist = match.shots[player_key].setdefault("history", [])
    for enemy, res in results.items():
        shot_hist.append({"coord": coord, "enemy": enemy, "result": res})
    for k in match.shots:
        shots = match.shots[k]
        shots.setdefault('move_count', 0)
        shots.setdefault('joke_start', random.randint(1, 10))
        shots['move_count'] += 1

    parts_self: list[str] = []
    watch_parts: list[str] = []
    # keep both the original result value and the message body for each enemy
    # so that the result (miss/hit/kill) is not lost for later processing
    enemy_msgs: dict[str, tuple[int, str, str]] = {}
    targets: list[str] = []
    player_obj = match.players.get(player_key)
    player_label = getattr(player_obj, "name", "") or player_key
    eliminated: list[str] = []
    for enemy, res in results.items():
        enemy_obj = match.players.get(enemy)
        enemy_label = getattr(enemy_obj, "name", "") or enemy
        if res == battle.HIT:
            phrase_enemy = _phrase_or_joke(match, enemy, ENEMY_HIT).strip()
            parts_self.append(f"корабль игрока {enemy_label} ранен.")
            watch_parts.append(
                f"игрок {player_label} поразил корабль игрока {enemy_label}."
            )
            enemy_msgs[enemy] = (
                res,
                f"Ход игрока {player_label}: {coord_str} - ваш корабль ранен.",
                phrase_enemy,
            )
            targets.append(enemy)
        elif res == battle.KILL:
            phrase_enemy = _phrase_or_joke(match, enemy, ENEMY_KILL).strip()
            parts_self.append(f"уничтожен корабль игрока {enemy_label}!")
            watch_parts.append(
                f"игрок {player_label} поразил корабль игрока {enemy_label}."
            )
            enemy_msgs[enemy] = (
                res,
                f"Ход игрока {player_label}: {coord_str} - ваш корабль уничтожен.",
                phrase_enemy,
            )
            targets.append(enemy)
            if match.boards[enemy].alive_cells == 0:
                eliminated.append(enemy)

    if any(res == battle.KILL for res in results.values()):
        phrase_self = _phrase_or_joke(match, player_key, SELF_KILL).strip()
    elif any(res == battle.HIT for res in results.values()):
        phrase_self = _phrase_or_joke(match, player_key, SELF_HIT).strip()
    elif any(res == battle.REPEAT for res in results.values()):
        phrase_self = _phrase_or_joke(match, player_key, SELF_MISS).strip()
    else:
        phrase_self = _phrase_or_joke(match, player_key, SELF_MISS).strip()

    msg_watch = ' '.join(watch_parts).strip() or 'мимо'
    others = [
        k
        for k in match.players
        if k not in enemy_msgs and k != player_key and match.boards[k].alive_cells > 0
    ]
    hit_any = any(
        res in (battle.HIT, battle.KILL, battle.REPEAT) for res in results.values()
    )
    order = [
        k
        for k in ('A', 'B', 'C')
        if k in match.players and match.boards[k].alive_cells > 0
    ]
    idx = order.index(player_key)
    if hit_any:
        next_player = player_key
    else:
        next_player = order[(idx + 1) % len(order)]
    match.turn = next_player
    record_snapshot(match, actor=player_key, coord=coord)
    next_obj = match.players.get(next_player)
    next_name = getattr(next_obj, 'name', '') or next_player
    watch_body = msg_watch.rstrip()
    if not watch_body.endswith((".", "!", "?")):
        watch_body += "."
    watch_message = _compose_move_message(
        f"Ход игрока {player_label}: {coord_str} - {watch_body}",
        phrase_self,
        f"Следующим ходит {next_name}.",
    )
    chat_counts: dict[int, int] = {}
    for participant in match.players.values():
        chat_counts[participant.chat_id] = chat_counts.get(participant.chat_id, 0) + 1
    same_chat = len(chat_counts) == 1
    if enemy_msgs and not same_chat:
        for enemy, (_, result_line_enemy, humor_enemy) in enemy_msgs.items():
            if match.players[enemy].user_id != 0:
                message_enemy = _compose_move_message(
                    result_line_enemy,
                    humor_enemy,
                    f"Следующим ходит {next_name}.",
                )
                await _send_state(context, match, enemy, message_enemy)
    if others and not same_chat:
        sent_per_chat: dict[int, int] = {}
        for other in others:
            participant = match.players.get(other)
            if not participant or participant.user_id == 0:
                continue
            existing = sent_per_chat.get(participant.chat_id)
            message_id = await _send_text_update(
                context,
                match,
                other,
                watch_message,
                message_id=existing,
            )
            if message_id is not None:
                sent_per_chat[participant.chat_id] = message_id
    msg_body = ' '.join(parts_self) if parts_self else 'мимо'
    body_self = msg_body.rstrip()
    if not body_self.endswith(('.', '!', '?')):
        body_self += '.'
    save_before_send = any(res == battle.KILL for res in results.values())
    shared_text = _compose_move_message(
        f"Ход игрока {player_label}: {coord_str} - {body_self}",
        phrase_self,
        f"Следующим ходит {next_name}.",
    )
    personal_text = _compose_move_message(
        f"Ваш ход: {coord_str} - {body_self}",
        phrase_self,
        f"Следующим ходит {next_name}.",
    )
    if save_before_send:
        storage.save_match(match)
    if same_chat:
        enemy_personal_texts: dict[str, str] = {}
        for enemy, (_, result_line_enemy, humor_enemy) in enemy_msgs.items():
            enemy_personal_texts[enemy] = _compose_move_message(
                result_line_enemy,
                humor_enemy,
                f"Следующим ходит {next_name}.",
            )

        for key, participant in match.players.items():
            if key == player_key:
                message_text = personal_text
            elif key in enemy_personal_texts:
                message_text = enemy_personal_texts[key]
            else:
                message_text = shared_text

            await _send_state(
                context,
                match,
                key,
                message_text,
                reveal_ships=True,
                include_all_ships=False,
            )
        if others:
            sent_per_chat: dict[int, int] = {}
            for other in others:
                participant = match.players.get(other)
                if not participant or participant.user_id == 0:
                    continue
                existing = sent_per_chat.get(participant.chat_id)
                message_id = await _send_text_update(
                    context,
                    match,
                    other,
                    watch_message,
                    message_id=existing,
                )
                if message_id is not None:
                    sent_per_chat[participant.chat_id] = message_id
    elif single_user:
        await _send_state(
            context,
            match,
            player_key,
            shared_text,
            include_all_ships=False,
        )
    else:
        await _send_state(
            context,
            match,
            player_key,
            personal_text,
            include_all_ships=False,
        )

    if not save_before_send:
        storage.save_match(match)

    for enemy in eliminated:
        enemy_label = getattr(match.players[enemy], "name", "") or enemy
        alive_players = [k for k, b in match.boards.items() if b.alive_cells > 0]
        if len(alive_players) == 1:
            winner = alive_players[0]
            winner_label = getattr(match.players[winner], "name", "") or winner
            storage.finish(match, winner)
            for k, p in match.players.items():
                if p.user_id != 0:
                    if k == winner:
                        msg = (
                            f"Флот игрока {enemy_label} потоплен! {enemy_label} занял 2 место. Вы победили!🏆"
                        )
                    else:
                        msg = (
                            f"Флот игрока {enemy_label} потоплен! {enemy_label} занял 2 место. Игрок {winner_label} победил!"
                        )
                    await context.bot.send_message(p.chat_id, msg)
        else:
            for k, p in match.players.items():
                if p.user_id != 0:
                    await context.bot.send_message(
                        p.chat_id,
                        f"Флот игрока {enemy_label} потоплен! {enemy_label} выбывает.",
                    )<|MERGE_RESOLUTION|>--- conflicted
+++ resolved
@@ -231,22 +231,8 @@
                 if own_state == 0:
                     continue
                 if own_state in {3, 4}:
-<<<<<<< HEAD
-                    if (
-                        view_board[r][c] != own_state
-                        or view_owners[r][c] != player_key
-                    ):
-                        view_board[r][c] = own_state
-                        view_owners[r][c] = player_key
-                    continue
-                if own_state != 1:
-                    continue
-                if view_board[r][c] in {0, 2, 5} or view_owners[r][c] != player_key:
-                    view_board[r][c] = 1
-=======
                     # попадания/убийства по своим кораблям всегда отражаем
                     view_board[r][c] = own_state
->>>>>>> 3ed75a99
                     view_owners[r][c] = player_key
                     continue
                 if own_state == 1:
