--- conflicted
+++ resolved
@@ -176,12 +176,9 @@
 
         async def fake_send_state(context, match_, player_key, message):
             calls.append((player_key, message))
-<<<<<<< HEAD
-            # Do not await here so cancellation occurs outside _safe_send_state
-=======
-            # Yield control to the event loop so wait_for's timeout can trigger
+
             await asyncio.sleep(0)
->>>>>>> 2e71acb5
+
 
         monkeypatch.setattr(router, '_send_state', fake_send_state)
 
